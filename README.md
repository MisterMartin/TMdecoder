--- conflicted
+++ resolved
@@ -58,9 +58,5 @@
 
 Either -l or -r must be specified
 ```
-<<<<<<< HEAD
 hi
-=======
-
-Test edit
->>>>>>> 93b0b92d
+Test edit