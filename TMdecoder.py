--- conflicted
+++ resolved
@@ -151,19 +151,11 @@
                    'NCAR RS41 sensor on Strateole 2 Super Pressure Balloons']
         csv_writer.writerow(csv_header)
         
-<<<<<<< HEAD
-        csv_header = 'valid,frame_count,air_temp_degC,humdity_percent,humidity_sensor_temp,pres_mb,module_error'.split(',')
+        csv_header = 'valid,secs_since_start,air_temp_degC,humdity_percent,humidity_sensor_temp,pres_mb,module_error'.split(',')
         csv_writer.writerow(csv_header)
 
         for r in self.records:
-            csv_line = [r['valid'], r['frame_count'], r['air_temp_degC'], r['humdity_percent'],r['humidity_sensor_temp_degC'], r['pres_mb'], r['module_error']]
-=======
-        csv_header = 'valid,secs_since_start,air_temp_degC,humdity_percent,pres_mb,module_error'.split(',')
-        csv_writer.writerow(csv_header)
-
-        for r in self.records:
-            csv_line = [r['valid'], r['secs'], r['air_temp_degC'], r['humdity_percent'], r['pres_mb'], r['module_error']]
->>>>>>> 9e35dabb
+            csv_line = [r['valid'], r['secs'], r['air_temp_degC'], r['humdity_percent'],r['humidity_sensor_temp_degC'], r['pres_mb'], r['module_error']]
             csv_writer.writerow(csv_line)
 
         return csv_io.getvalue().split('\r\n')
